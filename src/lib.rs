--- conflicted
+++ resolved
@@ -3,11 +3,7 @@
 use Direction::*;
 
 /// A 2D-point with signed x and y values. Used for boards and similar stuff.
-<<<<<<< HEAD
-#[derive(Copy, Clone, Debug, Default, Eq, PartialEq, Hash, Reflect)]
-=======
-#[derive(Copy, Clone, Debug, Default, Eq, PartialEq, Hash, Ord, PartialOrd)]
->>>>>>> 2ef6dfad
+#[derive(Copy, Clone, Debug, Default, Eq, PartialEq, Hash, Ord, PartialOrd, Reflect)]
 pub struct Position {
     pub x: isize,
     pub y: isize,
